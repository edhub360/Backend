--- conflicted
+++ resolved
@@ -1,12 +1,7 @@
 from typing import List, Optional
 from fastapi import FastAPI, Depends, HTTPException, status
 from fastapi.middleware.cors import CORSMiddleware
-<<<<<<< HEAD
 from sqlalchemy import select, update, delete, func, text
-=======
-from sqlalchemy import select, update, delete
-from sqlalchemy.orm import selectinload  # Import this for eager loading
->>>>>>> 688bba0f
 from sqlalchemy.ext.asyncio import AsyncSession
 
 from database import get_session, engine
@@ -33,11 +28,7 @@
 
 @app.get("/")
 async def root():
-<<<<<<< HEAD
     return {"status": "ok", "db": "postgresql", "orm": "sqlalchemy-async", "version": "3.0"}
-=======
-    return {"status": "ok", "message": "Quiz API is running", "db": "postgresql", "orm": "sqlalchemy-async"}
->>>>>>> 688bba0f
 
 # ---------------- Health Check ----------------
 @app.get("/healthz")
@@ -97,7 +88,6 @@
     await session.commit()
     return
 
-<<<<<<< HEAD
 # ---------------- Quizzes (NEW API) ----------------
 
 @app.get("/quizzes", response_model=List[QuizListItem])
@@ -147,105 +137,6 @@
     
     # Get questions
     stmt = select(QuizQuestion).where(QuizQuestion.quiz_id == quiz_id).order_by(QuizQuestion.created_at)
-=======
-# ============================================
-# QUIZ ENDPOINTS
-# ============================================
-
-@app.post("/quizzes", response_model=QuizOut, status_code=status.HTTP_201_CREATED)
-async def create_quiz(payload: QuizCreate, session: AsyncSession = Depends(get_session)):
-    """Create a new quiz"""
-    quiz = Quiz(**payload.model_dump())
-    session.add(quiz)
-    await session.commit()
-    await session.refresh(quiz)
-    return quiz
-
-@app.get("/quizzes/user/{user_id}", response_model=List[QuizOut])
-async def get_user_quizzes(user_id: str, session: AsyncSession = Depends(get_session)):
-    """Get all quizzes for a specific user with their questions (eager loaded)"""
-    stmt = (
-        select(Quiz)
-        .options(selectinload(Quiz.questions))  # Eagerly load questions
-        .where(Quiz.user_id == user_id)
-        .order_by(Quiz.created_at.desc())
-    )
-    result = await session.execute(stmt)
-    quizzes = result.scalars().all()
-    return quizzes
-
-@app.get("/quizzes", response_model=List[QuizOut])
-async def list_quizzes(
-    user_id: Optional[str] = None, 
-    limit: int = 100, 
-    session: AsyncSession = Depends(get_session)
-):
-    """List all quizzes (optionally filtered by user_id)"""
-    stmt = select(Quiz).options(selectinload(Quiz.questions)).limit(limit)
-    if user_id:
-        stmt = stmt.where(Quiz.user_id == user_id)
-    result = await session.execute(stmt)
-    return result.scalars().all()
-
-@app.get("/quizzes/{quiz_id}", response_model=QuizOut)
-async def get_quiz(quiz_id: str, session: AsyncSession = Depends(get_session)):
-    """Get a specific quiz with its questions"""
-    stmt = (
-        select(Quiz)
-        .options(selectinload(Quiz.questions))
-        .where(Quiz.quiz_id == quiz_id)
-    )
-    result = await session.execute(stmt)
-    quiz = result.scalar_one_or_none()
-    
-    if not quiz:
-        raise HTTPException(status_code=404, detail="Quiz not found")
-    return quiz
-
-@app.delete("/quizzes/{quiz_id}", status_code=status.HTTP_204_NO_CONTENT)
-async def delete_quiz(quiz_id: str, session: AsyncSession = Depends(get_session)):
-    """Delete a quiz (cascades to questions)"""
-    obj = await session.get(Quiz, quiz_id)
-    if not obj:
-        raise HTTPException(status_code=404, detail="Quiz not found")
-    await session.delete(obj)
-    await session.commit()
-    return
-
-# ============================================
-# QUESTION ENDPOINTS
-# ============================================
-
-@app.post("/questions", response_model=QuestionOut, status_code=status.HTTP_201_CREATED)
-async def create_question(payload: QuestionCreate, session: AsyncSession = Depends(get_session)):
-    """Create a new question for a quiz"""
-    question = Question(**payload.model_dump())
-    session.add(question)
-    await session.commit()
-    await session.refresh(question)
-    return question
-
-@app.get("/quizzes/{quiz_id}/questions", response_model=List[QuestionOut])
-async def get_quiz_questions(quiz_id: str, session: AsyncSession = Depends(get_session)):
-    """Get all questions for a specific quiz"""
-    stmt = select(Question).where(Question.quiz_id == quiz_id).order_by(Question.created_at)
-    result = await session.execute(stmt)
-    return result.scalars().all()
-
-@app.get("/questions", response_model=List[QuestionOut])
-async def list_questions(
-    user_id: Optional[str] = None, 
-    quiz_id: Optional[str] = None,
-    limit: int = 100, 
-    session: AsyncSession = Depends(get_session)
-):
-    """List all questions (optionally filtered by user_id or quiz_id)"""
-    stmt = select(Question).limit(limit)
-    if user_id:
-        stmt = stmt.where(Question.user_id == user_id)
-    if quiz_id:
-        stmt = stmt.where(Question.quiz_id == quiz_id)
->>>>>>> 688bba0f
     result = await session.execute(stmt)
     questions = result.scalars().all()
     
@@ -269,7 +160,6 @@
         ]
     )
 
-<<<<<<< HEAD
 @app.post("/quiz-attempts", response_model=QuizAttemptResponse, status_code=status.HTTP_201_CREATED)
 async def submit_quiz_attempt(payload: QuizAttemptCreate, session: AsyncSession = Depends(get_session)):
     """Submit a quiz attempt and save results"""
@@ -372,23 +262,4 @@
     session.add(quiz)
     await session.commit()
     await session.refresh(quiz)
-    return quiz
-=======
-@app.get("/questions/{question_id}", response_model=QuestionOut)
-async def get_question(question_id: str, session: AsyncSession = Depends(get_session)):
-    """Get a specific question"""
-    obj = await session.get(Question, question_id)
-    if not obj:
-        raise HTTPException(status_code=404, detail="Question not found")
-    return obj
-
-@app.delete("/questions/{question_id}", status_code=status.HTTP_204_NO_CONTENT)
-async def delete_question(question_id: str, session: AsyncSession = Depends(get_session)):
-    """Delete a specific question"""
-    obj = await session.get(Question, question_id)
-    if not obj:
-        raise HTTPException(status_code=404, detail="Question not found")
-    await session.delete(obj)
-    await session.commit()
-    return
->>>>>>> 688bba0f
+    return quiz